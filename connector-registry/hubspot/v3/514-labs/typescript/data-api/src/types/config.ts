--- conflicted
+++ resolved
@@ -77,12 +77,9 @@
   circuitBreaker?: CircuitBreakerConfig;
   rateLimit?: RateLimitConfig;
   hooks?: Partial<Record<HookType, Hook[]>>;
-<<<<<<< HEAD
   validation?: ValidationConfig;
-=======
   // Observability (built-in hooks)
   enableLogging?: boolean | LoggingOptions;
   enableMetrics?: boolean | MetricsOptions;
->>>>>>> 069fd68b
 }
 
