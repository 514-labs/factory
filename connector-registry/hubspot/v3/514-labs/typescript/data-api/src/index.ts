--- conflicted
+++ resolved
@@ -1,7 +1,3 @@
-<<<<<<< HEAD
-export { createLoggingHooks } from "./logging-hooks";
-export { createMetricsHooks, InMemoryMetricsSink, createInMemoryMetricsSink } from "./metrics-hooks";
-=======
 /**
  * HubSpotApiConnector
  *
@@ -140,4 +136,7 @@
 // Export all model types for external use
 export type * from "./models";
 
->>>>>>> 8d694858
+
+// Observability exports
+export { createLoggingHooks } from "./logging-hooks";
+export { createMetricsHooks, InMemoryMetricsSink, createInMemoryMetricsSink } from "./metrics-hooks";