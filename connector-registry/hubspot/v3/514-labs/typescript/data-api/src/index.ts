--- conflicted
+++ resolved
@@ -16,12 +16,8 @@
 import type { HubSpotConnector } from "./types/connector";
 import type { ConnectorConfig } from "./types/config";
 import type { HttpResponseEnvelope } from "./types/envelopes";
-<<<<<<< HEAD
-import { validateConfig } from "./config/validation";
-=======
 import { withDerivedDefaults } from "./config/defaults";
 import { ConnectorError } from "./types/errors";
->>>>>>> 73e0d382
 import { HttpClient } from "./client/http-client";
 import { TokenBucketLimiter } from "./rate-limit/token-bucket";
 import { paginateCursor, type SendFn } from "./core/paginate";
@@ -38,7 +34,7 @@
   private limiter?: TokenBucketLimiter;
 
   initialize(userConfig: ConnectorConfig) {
-    this.config = validateConfig(userConfig);
+    this.config = withDerivedDefaults(userConfig);
     this.http = new HttpClient(this.config, {
       applyAuth: ({ headers }) => {
         if (this.config?.auth.type === "bearer") {
